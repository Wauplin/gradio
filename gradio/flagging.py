from __future__ import annotations

import csv
import datetime
import io
import json
import os
from abc import ABC, abstractmethod
from typing import TYPE_CHECKING, Any, List, Optional

import gradio as gr
from gradio import encryptor, utils

if TYPE_CHECKING:
    from gradio.components import Component


class FlaggingCallback(ABC):
    """
    An abstract class for defining the methods that any FlaggingCallback should have.
    """

    @abstractmethod
    def setup(self, components: List[Component], flagging_dir: str):
        """
        This method should be overridden and ensure that everything is set up correctly for flag().
        This method gets called once at the beginning of the Interface.launch() method.
        Parameters:
        components: Set of components that will provide flagged data.
        flagging_dir: A string, typically containing the path to the directory where the flagging file should be storied (provided as an argument to Interface.__init__()).
        """
        pass

    @abstractmethod
    def flag(
        self,
        flag_data: List[Any],
        flag_option: Optional[str] = None,
        flag_index: Optional[int] = None,
        username: Optional[str] = None,
    ) -> int:
        """
        This method should be overridden by the FlaggingCallback subclass and may contain optional additional arguments.
        This gets called every time the <flag> button is pressed.
        Parameters:
        interface: The Interface object that is being used to launch the flagging interface.
        flag_data: The data to be flagged.
        flag_option (optional): In the case that flagging_options are provided, the flag option that is being used.
        flag_index (optional): The index of the sample that is being flagged.
        username (optional): The username of the user that is flagging the data, if logged in.
        Returns:
        (int) The total number of samples that have been flagged.
        """
        pass


class SimpleCSVLogger(FlaggingCallback):
    """
    A simple example implementation of the FlaggingCallback abstract class
    provided for illustrative purposes.
    """

    def setup(self, components: List[Component], flagging_dir: str):
        self.components = components
        self.flagging_dir = flagging_dir
        os.makedirs(flagging_dir, exist_ok=True)

    def flag(
        self,
        flag_data: List[Any],
        flag_option: Optional[str] = None,
        flag_index: Optional[int] = None,
        username: Optional[str] = None,
    ) -> int:
        flagging_dir = self.flagging_dir
        log_filepath = os.path.join(flagging_dir, "log.csv")

        csv_data = []
        for component, sample in zip(self.components, flag_data):
            csv_data.append(
                component.save_flagged(
                    flagging_dir,
                    component.label,
                    sample,
                    None,
                )
            )

        with open(log_filepath, "a", newline="") as csvfile:
            writer = csv.writer(csvfile, quoting=csv.QUOTE_NONNUMERIC, quotechar="'")
            writer.writerow(csv_data)

        with open(log_filepath, "r") as csvfile:
            line_count = len([None for row in csv.reader(csvfile)]) - 1
        return line_count


class CSVLogger(FlaggingCallback):
    """
    The default implementation of the FlaggingCallback abstract class.
    Logs the input and output data to a CSV file. Supports encryption.
    """

    def setup(
        self,
        components: List[Component],
        flagging_dir: str,
        encryption_key: Optional[str] = None,
    ):
        self.components = components
        self.flagging_dir = flagging_dir
        self.encryption_key = encryption_key
        os.makedirs(flagging_dir, exist_ok=True)

    def flag(
        self,
        flag_data: List[Any],
        flag_option: Optional[str] = None,
        flag_index: Optional[int] = None,
        username: Optional[str] = None,
    ) -> int:
        flagging_dir = self.flagging_dir
        log_filepath = os.path.join(flagging_dir, "log.csv")
        is_new = not os.path.exists(log_filepath)

        if flag_index is None:
            csv_data = []
            for component, sample in zip(self.components, flag_data):
                csv_data.append(
                    component.save_flagged(
                        flagging_dir,
                        component.label,
                        sample,
                        self.encryption_key,
                    )
                    if sample is not None
                    else ""
                )
            csv_data.append(flag_option if flag_option is not None else "")
            csv_data.append(username if username is not None else "")
            csv_data.append(str(datetime.datetime.now()))
            if is_new:
                headers = [component.label for component in self.components] + [
                    "flag",
                    "username",
                    "timestamp",
                ]

        def replace_flag_at_index(file_content):
            file_content = io.StringIO(file_content)
            content = list(csv.reader(file_content))
            header = content[0]
            flag_col_index = header.index("flag")
            content[flag_index][flag_col_index] = flag_option
            output = io.StringIO()
            writer = csv.writer(output, quoting=csv.QUOTE_NONNUMERIC, quotechar="'")
            writer.writerows(content)
            return output.getvalue()

        if self.encryption_key:
            output = io.StringIO()
            if not is_new:
                with open(log_filepath, "rb") as csvfile:
                    encrypted_csv = csvfile.read()
                    decrypted_csv = encryptor.decrypt(
                        self.encryption_key, encrypted_csv
                    )
                    file_content = decrypted_csv.decode()
                    if flag_index is not None:
                        file_content = replace_flag_at_index(file_content)
                    output.write(file_content)
            writer = csv.writer(output, quoting=csv.QUOTE_NONNUMERIC, quotechar="'")
            if flag_index is None:
                if is_new:
                    writer.writerow(headers)
                writer.writerow(csv_data)
            with open(log_filepath, "wb") as csvfile:
                csvfile.write(
                    encryptor.encrypt(self.encryption_key, output.getvalue().encode())
                )
        else:
            if flag_index is None:
<<<<<<< HEAD
                with open(log_filepath, "a", newline="") as csvfile:
                    writer = csv.writer(csvfile)
=======
                with open(log_fp, "a", newline="") as csvfile:
                    writer = csv.writer(
                        csvfile, quoting=csv.QUOTE_NONNUMERIC, quotechar="'"
                    )
>>>>>>> f97cbbd0
                    if is_new:
                        writer.writerow(headers)
                    writer.writerow(csv_data)
            else:
                with open(log_filepath) as csvfile:
                    file_content = csvfile.read()
                    file_content = replace_flag_at_index(file_content)
                with open(
                    log_filepath, "w", newline=""
                ) as csvfile:  # newline parameter needed for Windows
                    csvfile.write(file_content)
        with open(log_filepath, "r") as csvfile:
            line_count = len([None for row in csv.reader(csvfile)]) - 1
        return line_count


class HuggingFaceDatasetSaver(FlaggingCallback):
    """
    A FlaggingCallback that saves flagged data to a HuggingFace dataset.
    """

    def __init__(
        self,
        hf_foken: str,
        dataset_name: str,
        organization: Optional[str] = None,
        private: bool = False,
        verbose: bool = True,
    ):
        """
        Params:
        hf_token (str): The token to use to access the huggingface API.
        dataset_name (str): The name of the dataset to save the data to, e.g.
            "image-classifier-1"
        organization (str): The name of the organization to which to attach
            the datasets. If None, the dataset attaches to the user only.
        private (bool): If the dataset does not already exist, whether it
            should be created as a private dataset or public. Private datasets
            may require paid huggingface.co accounts
        verbose (bool): Whether to print out the status of the dataset
            creation.
        """
        self.hf_foken = hf_foken
        self.dataset_name = dataset_name
        self.organization_name = organization
        self.dataset_private = private
        self.verbose = verbose

    def setup(self, components: List[Component], flagging_dir: str):
        """
        Params:
        flagging_dir (str): local directory where the dataset is cloned,
        updated, and pushed from.
        """
        try:
            import huggingface_hub
        except (ImportError, ModuleNotFoundError):
            raise ImportError(
                "Package `huggingface_hub` not found is needed "
                "for HuggingFaceDatasetSaver. Try 'pip install huggingface_hub'."
            )
        path_to_dataset_repo = huggingface_hub.create_repo(
            name=self.dataset_name,
            token=self.hf_foken,
            private=self.dataset_private,
            repo_type="dataset",
            exist_ok=True,
        )
        self.path_to_dataset_repo = path_to_dataset_repo  # e.g. "https://huggingface.co/datasets/abidlabs/test-audio-10"
        self.components = components
        self.flagging_dir = flagging_dir
        self.dataset_dir = os.path.join(flagging_dir, self.dataset_name)
        self.repo = huggingface_hub.Repository(
            local_dir=self.dataset_dir,
            clone_from=path_to_dataset_repo,
            use_auth_token=self.hf_foken,
        )
        self.repo.git_pull()

        # Should filename be user-specified?
        self.log_file = os.path.join(self.dataset_dir, "data.csv")
        self.infos_file = os.path.join(self.dataset_dir, "dataset_infos.json")

    def flag(
        self,
        flag_data: List[Any],
        flag_option: Optional[str] = None,
        flag_index: Optional[int] = None,
        username: Optional[str] = None,
    ) -> int:
        is_new = not os.path.exists(self.log_file)
        infos = {"flagged": {"features": {}}}

        with open(self.log_file, "a", newline="") as csvfile:
            writer = csv.writer(csvfile)

            # File previews for certain input and output types
            file_preview_types = {
                gr.inputs.Audio: "Audio",
                gr.outputs.Audio: "Audio",
                gr.inputs.Image: "Image",
                gr.outputs.Image: "Image",
            }

            # Generate the headers and dataset_infos
            if is_new:
                headers = []

<<<<<<< HEAD
                for component, sample in zip(self.components, flag_data):
                    headers.append(component.label)
                    infos["flagged"]["features"][component.label] = {
=======
                for i, component in enumerate(interface.input_components):
                    component_label = interface.config["input_components"][i][
                        "label"
                    ] or "input_{}".format(i)
                    headers.append(component_label)
                    infos["flagged"]["features"][component_label] = {
                        "dtype": "string",
                        "_type": "Value",
                    }
                    if isinstance(component, tuple(file_preview_types)):
                        headers.append(component_label + " file")
                        for _component, _type in file_preview_types.items():
                            if isinstance(component, _component):
                                infos["flagged"]["features"][
                                    component_label + " file"
                                ] = {"_type": _type}
                                break

                for i, component in enumerate(interface.output_components):
                    component_label = interface.config["output_components"][i][
                        "label"
                    ] or "output_{}".format(i)
                    headers.append(component_label)
                    infos["flagged"]["features"][component_label] = {
>>>>>>> f97cbbd0
                        "dtype": "string",
                        "_type": "Value",
                    }
                    if isinstance(component, tuple(file_preview_types)):
                        headers.append(component.label + " file")
                        for _component, _type in file_preview_types.items():
                            if isinstance(component, _component):
                                infos["flagged"]["features"][
                                    component.label + " file"
                                ] = {"_type": _type}
                                break

                headers.append("flag")
                infos["flagged"]["features"]["flag"] = {
                    "dtype": "string",
                    "_type": "Value",
                }

                writer.writerow(headers)

            # Generate the row corresponding to the flagged sample
            csv_data = []
<<<<<<< HEAD
            for component, sample in zip(self.components, flag_data):
=======
            for i, component in enumerate(interface.input_components):
                label = interface.config["input_components"][i][
                    "label"
                ] or "input_{}".format(i)
                filepath = component.save_flagged(
                    self.dataset_dir, label, input_data[i], None
                )
                csv_data.append(filepath)
                if isinstance(component, tuple(file_preview_types)):
                    csv_data.append(
                        "{}/resolve/main/{}".format(self.path_to_dataset_repo, filepath)
                    )
            for i, component in enumerate(interface.output_components):
                label = interface.config["output_components"][i][
                    "label"
                ] or "output_{}".format(i)
>>>>>>> f97cbbd0
                filepath = (
                    component.save_flagged(
                        self.dataset_dir, component.label, sample, None
                    )
                    if sample is not None
                    else ""
                )
                csv_data.append(filepath)
                if isinstance(component, tuple(file_preview_types)):
                    csv_data.append(
                        "{}/resolve/main/{}".format(self.path_to_dataset_repo, filepath)
                    )
            csv_data.append(flag_option if flag_option is not None else "")
            writer.writerow(csv_data)

        if is_new:
            json.dump(infos, open(self.infos_file, "w"))

        with open(self.log_file, "r") as csvfile:
            line_count = len([None for row in csv.reader(csvfile)]) - 1

        self.repo.push_to_hub(commit_message="Flagged sample #{}".format(line_count))

        return line_count<|MERGE_RESOLUTION|>--- conflicted
+++ resolved
@@ -180,15 +180,10 @@
                 )
         else:
             if flag_index is None:
-<<<<<<< HEAD
                 with open(log_filepath, "a", newline="") as csvfile:
-                    writer = csv.writer(csvfile)
-=======
-                with open(log_fp, "a", newline="") as csvfile:
                     writer = csv.writer(
                         csvfile, quoting=csv.QUOTE_NONNUMERIC, quotechar="'"
                     )
->>>>>>> f97cbbd0
                     if is_new:
                         writer.writerow(headers)
                     writer.writerow(csv_data)
@@ -297,36 +292,10 @@
             if is_new:
                 headers = []
 
-<<<<<<< HEAD
                 for component, sample in zip(self.components, flag_data):
                     headers.append(component.label)
+                    headers.append(component.label)
                     infos["flagged"]["features"][component.label] = {
-=======
-                for i, component in enumerate(interface.input_components):
-                    component_label = interface.config["input_components"][i][
-                        "label"
-                    ] or "input_{}".format(i)
-                    headers.append(component_label)
-                    infos["flagged"]["features"][component_label] = {
-                        "dtype": "string",
-                        "_type": "Value",
-                    }
-                    if isinstance(component, tuple(file_preview_types)):
-                        headers.append(component_label + " file")
-                        for _component, _type in file_preview_types.items():
-                            if isinstance(component, _component):
-                                infos["flagged"]["features"][
-                                    component_label + " file"
-                                ] = {"_type": _type}
-                                break
-
-                for i, component in enumerate(interface.output_components):
-                    component_label = interface.config["output_components"][i][
-                        "label"
-                    ] or "output_{}".format(i)
-                    headers.append(component_label)
-                    infos["flagged"]["features"][component_label] = {
->>>>>>> f97cbbd0
                         "dtype": "string",
                         "_type": "Value",
                     }
@@ -349,32 +318,9 @@
 
             # Generate the row corresponding to the flagged sample
             csv_data = []
-<<<<<<< HEAD
             for component, sample in zip(self.components, flag_data):
-=======
-            for i, component in enumerate(interface.input_components):
-                label = interface.config["input_components"][i][
-                    "label"
-                ] or "input_{}".format(i)
                 filepath = component.save_flagged(
-                    self.dataset_dir, label, input_data[i], None
-                )
-                csv_data.append(filepath)
-                if isinstance(component, tuple(file_preview_types)):
-                    csv_data.append(
-                        "{}/resolve/main/{}".format(self.path_to_dataset_repo, filepath)
-                    )
-            for i, component in enumerate(interface.output_components):
-                label = interface.config["output_components"][i][
-                    "label"
-                ] or "output_{}".format(i)
->>>>>>> f97cbbd0
-                filepath = (
-                    component.save_flagged(
-                        self.dataset_dir, component.label, sample, None
-                    )
-                    if sample is not None
-                    else ""
+                    self.dataset_dir, component.label, sample, None
                 )
                 csv_data.append(filepath)
                 if isinstance(component, tuple(file_preview_types)):
