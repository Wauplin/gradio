--- conflicted
+++ resolved
@@ -27,55 +27,6 @@
 set_documentation_group("flagging")
 
 
-<<<<<<< HEAD
-=======
-def _get_dataset_features_info(is_new, components):
-    """
-    Takes in a list of components and returns a dataset features info
-
-    Parameters:
-    is_new: boolean, whether the dataset is new or not
-    components: list of components
-
-    Returns:
-    infos: a dictionary of the dataset features
-    file_preview_types: dictionary mapping of gradio components to appropriate string.
-    header: list of header strings
-
-    """
-    infos = {"flagged": {"features": {}}}
-    # File previews for certain input and output types
-    file_preview_types = {gr.Audio: "Audio", gr.Image: "Image"}
-    headers = []
-
-    # Generate the headers and dataset_infos
-    if is_new:
-
-        for component in components:
-            headers.append(component.label)
-            infos["flagged"]["features"][component.label] = {
-                "dtype": "string",
-                "_type": "Value",
-            }
-            if isinstance(component, tuple(file_preview_types)):
-                headers.append(f"{component.label} file")
-                for _component, _type in file_preview_types.items():
-                    if isinstance(component, _component):
-                        infos["flagged"]["features"][
-                            f"{component.label or ''} file"
-                        ] = {"_type": _type}
-                        break
-
-        headers.append("flag")
-        infos["flagged"]["features"]["flag"] = {
-            "dtype": "string",
-            "_type": "Value",
-        }
-
-    return infos, file_preview_types, headers
-
-
->>>>>>> 12a97746
 class FlaggingCallback(ABC):
     """
     An abstract class for defining the methods that any FlaggingCallback should have.
@@ -290,16 +241,6 @@
         flagging_dir (str): local directory where the dataset is cloned,
         updated, and pushed from.
         """
-<<<<<<< HEAD
-=======
-        try:
-            import huggingface_hub
-        except (ImportError, ModuleNotFoundError) as err:
-            raise ImportError(
-                "Package `huggingface_hub` not found is needed "
-                "for HuggingFaceDatasetSaver. Try 'pip install huggingface_hub'."
-            ) from err
->>>>>>> 12a97746
         hh_version = pkg_resources.get_distribution("huggingface_hub").version
         try:
             if StrictVersion(hh_version) < StrictVersion("0.12.0"):
@@ -420,29 +361,10 @@
 
         return sample_nb
 
-<<<<<<< HEAD
     @staticmethod
     def _save_as_csv(data_file: Path, headers: List[str], row: List[Any]) -> int:
         """Save data as CSV and return the sample name (row number)."""
         is_new = not data_file.exists()
-=======
-            # Generate the row corresponding to the flagged sample
-            csv_data = []
-            for component, sample in zip(self.components, flag_data):
-                save_dir = Path(
-                    self.dataset_dir
-                ) / client_utils.strip_invalid_filename_characters(
-                    component.label or ""
-                )
-                filepath = component.deserialize(sample, save_dir, None)
-                csv_data.append(filepath)
-                if isinstance(component, tuple(file_preview_types)):
-                    csv_data.append(
-                        f"{self.path_to_dataset_repo}/resolve/main/{filepath}"
-                    )
-            csv_data.append(flag_option)
-            writer.writerow(utils.sanitize_list_for_csv(csv_data))
->>>>>>> 12a97746
 
         with data_file.open("a", newline="", encoding="utf-8") as csvfile:
             writer = csv.writer(csvfile)
@@ -451,12 +373,8 @@
             if is_new:
                 writer.writerow(utils.sanitize_list_for_csv(headers))
 
-<<<<<<< HEAD
             # Write CSV row for flagged sample
             writer.writerow(utils.sanitize_list_for_csv(row))
-=======
-        self.repo.push_to_hub(commit_message=f"Flagged sample #{line_count}")
->>>>>>> 12a97746
 
         with data_file.open(encoding="utf-8") as csvfile:
             return sum(1 for _ in csv.reader(csvfile)) - 1
@@ -526,51 +444,9 @@
         info_filename: str = "dataset_info.json",
         verbose: bool = True,  # silently ignored. TODO: remove it?
     ):
-<<<<<<< HEAD
         warnings.warn(
             "Callback `HuggingFaceDatasetJSONSaver` is deprecated in favor of"
             " `HuggingFaceDatasetSaver` by passing `separate_dirs=True` as parameter."
-=======
-        """
-        Parameters:
-            hf_token: The token to use to access the huggingface API.
-            dataset_name: The name of the dataset to save the data to, e.g. "image-classifier-1"
-            organization: The name of the organization to which to attach the datasets. If None, the dataset attaches to the user only.
-            private: If the dataset does not already exist, whether it should be created as a private dataset or public. Private datasets may require paid huggingface.co accounts
-            verbose: Whether to print out the status of the dataset creation.
-        """
-        self.hf_token = hf_token
-        self.dataset_name = dataset_name
-        self.organization_name = organization
-        self.dataset_private = private
-        self.verbose = verbose
-
-    def setup(self, components: List[IOComponent], flagging_dir: str):
-        """
-        Params:
-        components List[Component]: list of components for flagging
-        flagging_dir (str): local directory where the dataset is cloned,
-        updated, and pushed from.
-        """
-        try:
-            import huggingface_hub
-        except (ImportError, ModuleNotFoundError) as err:
-            raise ImportError(
-                "Package `huggingface_hub` not found is needed "
-                "for HuggingFaceDatasetJSONSaver. Try 'pip install huggingface_hub'."
-            ) from err
-        hh_version = pkg_resources.get_distribution("huggingface_hub").version
-        try:
-            if StrictVersion(hh_version) < StrictVersion("0.6.0"):
-                raise ImportError(
-                    "The `huggingface_hub` package must be version 0.6.0 or higher"
-                    "for HuggingFaceDatasetSaver. Try 'pip install huggingface_hub --upgrade'."
-                )
-        except ValueError:
-            pass
-        repo_id = huggingface_hub.get_full_repo_name(
-            self.dataset_name, token=self.hf_token
->>>>>>> 12a97746
         )
         super().__init__(
             hf_token=hf_token,
@@ -580,95 +456,6 @@
             info_filename=info_filename,
             separate_dirs=True,
         )
-<<<<<<< HEAD
-=======
-        self.path_to_dataset_repo = path_to_dataset_repo  # e.g. "https://huggingface.co/datasets/abidlabs/test-audio-10"
-        self.components = components
-        self.flagging_dir = flagging_dir
-        self.dataset_dir = Path(flagging_dir) / self.dataset_name
-        self.repo = huggingface_hub.Repository(
-            local_dir=str(self.dataset_dir),
-            clone_from=path_to_dataset_repo,
-            use_auth_token=self.hf_token,
-        )
-        self.repo.git_pull(lfs=True)
-
-        self.infos_file = Path(self.dataset_dir) / "dataset_infos.json"
-
-    def flag(
-        self,
-        flag_data: List[Any],
-        flag_option: str = "",
-        username: str | None = None,
-    ) -> str:
-        self.repo.git_pull(lfs=True)
-
-        # Generate unique folder for the flagged sample
-        unique_name = self.get_unique_name()  # unique name for folder
-        folder_name = (
-            Path(self.dataset_dir) / unique_name
-        )  # unique folder for specific example
-        os.makedirs(folder_name)
-
-        # Now uses the existence of `dataset_infos.json` to determine if new
-        is_new = not Path(self.infos_file).exists()
-
-        # File previews for certain input and output types
-        infos, file_preview_types, _ = _get_dataset_features_info(
-            is_new, self.components
-        )
-
-        # Generate the row and header corresponding to the flagged sample
-        csv_data = []
-        headers = []
-
-        for component, sample in zip(self.components, flag_data):
-            headers.append(component.label)
-
-            try:
-                save_dir = Path(
-                    folder_name
-                ) / client_utils.strip_invalid_filename_characters(
-                    component.label or ""
-                )
-                filepath = component.deserialize(sample, save_dir, None)
-            except Exception:
-                # Could not parse 'sample' (mostly) because it was None and `component.save_flagged`
-                # does not handle None cases.
-                # for example: Label (line 3109 of components.py raises an error if data is None)
-                filepath = None
-
-            if isinstance(component, tuple(file_preview_types)):
-                headers.append(f"{component.label or ''} file")
-
-                csv_data.append(
-                    f"{self.path_to_dataset_repo}/resolve/main/{unique_name}/{filepath}"
-                    if filepath is not None
-                    else None
-                )
-
-            csv_data.append(filepath)
-        headers.append("flag")
-        csv_data.append(flag_option)
-
-        # Creates metadata dict from row data and dumps it
-        metadata_dict = dict(zip(headers, csv_data))
-        self.dump_json(metadata_dict, Path(folder_name) / "metadata.jsonl")
-
-        if is_new:
-            json.dump(infos, open(self.infos_file, "w"))
-
-        self.repo.push_to_hub(commit_message=f"Flagged sample {unique_name}")
-        return unique_name
-
-    def get_unique_name(self):
-        id = uuid.uuid4()
-        return str(id)
-
-    def dump_json(self, thing: dict, file_path: str | Path) -> None:
-        with open(file_path, "w+", encoding="utf8") as f:
-            json.dump(thing, f)
->>>>>>> 12a97746
 
 
 class FlagMethod:
