--- conflicted
+++ resolved
@@ -196,22 +196,6 @@
     A callback that saves each flagged sample (both the input and output data) to a HuggingFace dataset.
 
     Example:
-<<<<<<< HEAD
-
-    ```python
-    import gradio as gr
-
-    hf_writer = gr.HuggingFaceDatasetSaver(HF_API_TOKEN, "image-classification-mistakes")
-
-    def image_classifier(inp):
-        return {'cat': 0.3, 'dog': 0.7}
-
-    demo = gr.Interface(fn=image_classifier, inputs="image", outputs="label", allow_flagging="manual", flagging_callback=hf_writer)
-    demo.launch()
-    ```
-
-    Guides: using_flagging
-=======
         import gradio as gr
         hf_writer = gr.HuggingFaceDatasetSaver(HF_API_TOKEN, "image-classification-mistakes")
         def image_classifier(inp):
@@ -219,7 +203,6 @@
         demo = gr.Interface(fn=image_classifier, inputs="image", outputs="label",
                             allow_flagging="manual", flagging_callback=hf_writer)
     Guides: using-flagging
->>>>>>> ee78458c
     """
 
     def __init__(
@@ -451,22 +434,6 @@
         row.append(flag_option)
         return features, row
 
-<<<<<<< HEAD
-=======
-    Each data sample is saved in a different JSONL file,
-    allowing multiple users to use flagging simultaneously.
-    Saving to a single CSV would cause errors as only one user can edit at the same time.
-
-    Example:
-        import gradio as gr
-        hf_writer = gr.HuggingFaceDatasetJSONSaver(HF_API_TOKEN, "image-classification-mistakes")
-        def image_classifier(inp):
-            return {'cat': 0.3, 'dog': 0.7}
-        demo = gr.Interface(fn=image_classifier, inputs="image", outputs="label",
-                            allow_flagging="manual", flagging_callback=hf_writer)
-    Guides: using-flagging
-    """
->>>>>>> ee78458c
 
 class HuggingFaceDatasetJSONSaver(HuggingFaceDatasetSaver):
     def __init__(
